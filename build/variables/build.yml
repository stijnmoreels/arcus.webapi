--- conflicted
+++ resolved
@@ -1,9 +1,5 @@
 variables:
-<<<<<<< HEAD
-  DotNet.Sdk.Version: '6.0.402'
-=======
   DotNet.Sdk.Version: '8.0.x'
->>>>>>> b6ec764b
   # Backwards compatible .NET SDK version
   DotNet.Sdk.VersionBC: '6.0.100'
   Project: 'Arcus.WebApi'
