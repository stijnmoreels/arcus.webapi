--- conflicted
+++ resolved
@@ -1,10 +1,7 @@
 ﻿using System;
 using System.Collections.Generic;
-<<<<<<< HEAD
 using System.Linq;
-=======
 using System.Net;
->>>>>>> 9d40d769
 using System.Security.Cryptography.X509Certificates;
 using System.Text.RegularExpressions;
 using System.Threading.Tasks;
@@ -45,19 +42,14 @@
             IServiceProvider services = context.HttpContext.RequestServices;
             ILogger logger = services.GetLoggerOrDefault<CertificateAuthenticationFilter>();
 
-<<<<<<< HEAD
             if (context.ActionDescriptor?.EndpointMetadata?.Any(m => m is BypassCertificateAuthenticationAttribute || m is AllowAnonymousAttribute) == true)
             {
                 logger.LogTrace("Bypass certificate authentication because '{SpecificAttribute}' or '{GeneralAttribute}' was found", nameof(BypassCertificateAuthenticationAttribute), nameof(AllowAnonymousAttribute));
                 return;
             }
 
-            X509Certificate2 clientCertificate = GetOrLoadClientCertificateFromRequest(context.HttpContext, logger);
-            if (clientCertificate == null)
-=======
             var validator = services.GetService<CertificateAuthenticationValidator>();
             if (validator is null)
->>>>>>> 9d40d769
             {
                 throw new KeyNotFoundException(
                     $"No configured {nameof(CertificateAuthenticationValidator)} instance found in the request services container. "
