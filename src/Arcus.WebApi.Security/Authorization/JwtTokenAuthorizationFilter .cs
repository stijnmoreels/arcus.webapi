<<<<<<< HEAD
﻿using System.Linq;
using System.Net.Mime;
using System.Threading.Tasks;
=======
﻿using System;
using System.Collections.Generic;
using System.Net;
using System.Text.RegularExpressions;
using System.Threading.Tasks;
using Arcus.WebApi.Security.Authorization.Jwt;
>>>>>>> 9d40d769
using GuardNet;
using Microsoft.AspNetCore.Authorization;
using Microsoft.AspNetCore.Mvc;
using Microsoft.AspNetCore.Mvc.Filters;
using Microsoft.Extensions.DependencyInjection;
using Microsoft.Extensions.Logging;
<<<<<<< HEAD
using Microsoft.Extensions.Logging.Abstractions;
using Microsoft.Extensions.Options;
=======
>>>>>>> 9d40d769
using Microsoft.Extensions.Primitives;

namespace Arcus.WebApi.Security.Authorization
{
    /// <summary>
    /// Authorization filter to verify if the HTTP request has a valid JWT token .
    /// </summary>
    public class JwtTokenAuthorizationFilter  : IAsyncAuthorizationFilter
    {
        private const string JwtPattern = "^(Bearer )?[A-Za-z0-9_-]+\\.[A-Za-z0-9_-]+\\.[A-Za-z0-9_-]+$";
        private static readonly Regex JwtRegex = new Regex(JwtPattern, RegexOptions.Compiled);

        private readonly JwtTokenAuthorizationOptions _authorizationOptions;

        /// <summary>
        /// Initializes a new instance of the <see cref="JwtTokenAuthorizationFilter"/> class.
        /// </summary>
        /// <param name="authorizationOptions">The options for configuring how to authorize requests.</param>
        /// <exception cref="ArgumentNullException">Thrown when the <paramref name="authorizationOptions"/> is <c>null</c>.</exception>
        public JwtTokenAuthorizationFilter(JwtTokenAuthorizationOptions authorizationOptions)
        {
            Guard.NotNull(authorizationOptions, nameof(authorizationOptions), 
                "Requires a set of options to configure how the JWT authorization filter should authorize requests");

            _authorizationOptions = authorizationOptions;
        }

        /// <summary>
        /// Called early in the filter pipeline to confirm request is authorized.
        /// </summary>
        /// <param name="context">The <see cref="T:Microsoft.AspNetCore.Mvc.Filters.AuthorizationFilterContext" />.</param>
        /// <returns>
        ///     A <see cref="T:System.Threading.Tasks.Task" /> that on completion indicates the filter has executed.
        /// </returns>
        public virtual async Task OnAuthorizationAsync(AuthorizationFilterContext context)
        {
<<<<<<< HEAD
            ILogger logger = 
                context.HttpContext.RequestServices.GetService<ILogger<JwtTokenAuthorizationFilter>>() 
                ?? NullLogger<JwtTokenAuthorizationFilter>.Instance;

            if (context.ActionDescriptor?.EndpointMetadata?.Any(m => m is BypassJwtTokenAuthorizationAttribute || m is AllowAnonymousAttribute) == true)
            {
                logger.LogTrace("Bypass JWT authorization on this path because the '{SpecificAttribute}' of '{GeneralAttribute}' was found", nameof(BypassJwtTokenAuthorizationAttribute), nameof(AllowAnonymousAttribute));
                return;
=======
            Guard.NotNull(context, nameof(context));
            Guard.NotNull(context.HttpContext, nameof(context.HttpContext));
            Guard.For<ArgumentException>(() => context.HttpContext.Request is null, "Invalid action context given without any HTTP request");
            Guard.For<ArgumentException>(() => context.HttpContext.Request.Headers is null, "Invalid action context given without any HTTP request headers");
            Guard.For<ArgumentException>(() => context.HttpContext.RequestServices is null, "Invalid action context given without any HTTP request services");

            ILogger logger = context.HttpContext.RequestServices.GetLoggerOrDefault<JwtTokenAuthorizationFilter>();
            IJwtTokenReader reader = _authorizationOptions.GetOrCreateJwtTokenReader(context.HttpContext.RequestServices);
            
            if (reader is null)
            {
                logger.LogError("Cannot validate JWT MSI token because no '{Type}' was registered in the options of the JWT authorization filter", nameof(IJwtTokenReader));
                throw new InvalidOperationException("Cannot validate JWT MSI token because the registered JWT options were invalid");
>>>>>>> 9d40d769
            }

            if (context.HttpContext.Request.Headers.TryGetValue(_authorizationOptions.HeaderName, out StringValues jwtString))
            {
                await ValidateJwtTokenAsync(reader, context, jwtString, logger);
            }
            else
            {
                LogSecurityEvent(logger, LogLevel.Trace, "No JWT MSI token was specified in the request", HttpStatusCode.Unauthorized);
                context.Result = new UnauthorizedObjectResult("No JWT MSI token header found in request");
            }
        }

        private static async Task ValidateJwtTokenAsync(IJwtTokenReader reader, AuthorizationFilterContext context, StringValues jwtString, ILogger logger)
        {
            if (String.IsNullOrWhiteSpace(jwtString))
            {
                LogSecurityEvent(logger, LogLevel.Trace, "Cannot validate JWT MSI token because the token is blank", HttpStatusCode.Unauthorized);
                context.Result = new UnauthorizedObjectResult("Blank JWT MSI token");
                
                return;
            }

            if (!JwtRegex.IsMatch(jwtString))
            {
                LogSecurityEvent(logger, LogLevel.Trace, "Cannot validate JWT MSI token because the token is in an invalid format", HttpStatusCode.Unauthorized);
                context.Result = new UnauthorizedObjectResult("Invalid JWT MSI token format");
                
                return;
            }

            bool isValidToken = await reader.IsValidTokenAsync(jwtString);
            if (isValidToken)
            {
                LogSecurityEvent(logger, LogLevel.Trace, "JWT MSI token is valid");
            }
            else
            {
                LogSecurityEvent(logger, LogLevel.Trace, "JWT MSI token is invalid", HttpStatusCode.Unauthorized);
                context.Result = new UnauthorizedObjectResult("Wrong JWT MSI token");
            }
        }

        private static void LogSecurityEvent(ILogger logger, LogLevel level, string description, HttpStatusCode? responseStatusCode = null)
        {
            /* TODO: use 'Arcus.Observability.Telemetry.Core' 'LogSecurityEvent' instead once the SQL dependency is moved
                       -> https://github.com/arcus-azure/arcus.observability/issues/131 */
            
            var telemetryContext = new Dictionary<string, object>
            {
                ["EventType"] = "Security",
                ["AuthorizationType"] = "JWT",
                ["Description"] = description
            };

            if (responseStatusCode != null)
            {
                telemetryContext["StatusCode"] = responseStatusCode.ToString();
            }

            logger.Log(level, "Events {EventName} (Context: {@EventContext})", "Authorization", telemetryContext);
        }
    }
}<|MERGE_RESOLUTION|>--- conflicted
+++ resolved
@@ -1,26 +1,19 @@
-<<<<<<< HEAD
-﻿using System.Linq;
-using System.Net.Mime;
-using System.Threading.Tasks;
-=======
 ﻿using System;
 using System.Collections.Generic;
 using System.Net;
 using System.Text.RegularExpressions;
+using System.Linq;
+using System.Net.Mime;
 using System.Threading.Tasks;
 using Arcus.WebApi.Security.Authorization.Jwt;
->>>>>>> 9d40d769
 using GuardNet;
 using Microsoft.AspNetCore.Authorization;
 using Microsoft.AspNetCore.Mvc;
 using Microsoft.AspNetCore.Mvc.Filters;
 using Microsoft.Extensions.DependencyInjection;
 using Microsoft.Extensions.Logging;
-<<<<<<< HEAD
 using Microsoft.Extensions.Logging.Abstractions;
 using Microsoft.Extensions.Options;
-=======
->>>>>>> 9d40d769
 using Microsoft.Extensions.Primitives;
 
 namespace Arcus.WebApi.Security.Authorization
@@ -57,16 +50,6 @@
         /// </returns>
         public virtual async Task OnAuthorizationAsync(AuthorizationFilterContext context)
         {
-<<<<<<< HEAD
-            ILogger logger = 
-                context.HttpContext.RequestServices.GetService<ILogger<JwtTokenAuthorizationFilter>>() 
-                ?? NullLogger<JwtTokenAuthorizationFilter>.Instance;
-
-            if (context.ActionDescriptor?.EndpointMetadata?.Any(m => m is BypassJwtTokenAuthorizationAttribute || m is AllowAnonymousAttribute) == true)
-            {
-                logger.LogTrace("Bypass JWT authorization on this path because the '{SpecificAttribute}' of '{GeneralAttribute}' was found", nameof(BypassJwtTokenAuthorizationAttribute), nameof(AllowAnonymousAttribute));
-                return;
-=======
             Guard.NotNull(context, nameof(context));
             Guard.NotNull(context.HttpContext, nameof(context.HttpContext));
             Guard.For<ArgumentException>(() => context.HttpContext.Request is null, "Invalid action context given without any HTTP request");
@@ -74,13 +57,18 @@
             Guard.For<ArgumentException>(() => context.HttpContext.RequestServices is null, "Invalid action context given without any HTTP request services");
 
             ILogger logger = context.HttpContext.RequestServices.GetLoggerOrDefault<JwtTokenAuthorizationFilter>();
+            
+            if (context.ActionDescriptor?.EndpointMetadata?.Any(m => m is BypassJwtTokenAuthorizationAttribute || m is AllowAnonymousAttribute) == true)
+            {
+                logger.LogTrace("Bypass JWT authorization on this path because the '{SpecificAttribute}' of '{GeneralAttribute}' was found", nameof(BypassJwtTokenAuthorizationAttribute), nameof(AllowAnonymousAttribute));
+                return;
+            }
+            
             IJwtTokenReader reader = _authorizationOptions.GetOrCreateJwtTokenReader(context.HttpContext.RequestServices);
-            
             if (reader is null)
             {
                 logger.LogError("Cannot validate JWT MSI token because no '{Type}' was registered in the options of the JWT authorization filter", nameof(IJwtTokenReader));
                 throw new InvalidOperationException("Cannot validate JWT MSI token because the registered JWT options were invalid");
->>>>>>> 9d40d769
             }
 
             if (context.HttpContext.Request.Headers.TryGetValue(_authorizationOptions.HeaderName, out StringValues jwtString))
