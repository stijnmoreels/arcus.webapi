﻿using System;
using System.Net;
using System.Net.Http;
using System.Security.Cryptography;
using System.Threading.Tasks;
using Arcus.WebApi.Security.Authorization;
using Arcus.WebApi.Security.Authorization.Jwt;
using Arcus.WebApi.Tests.Unit.Hosting;
using Arcus.WebApi.Tests.Unit.Security.Extension;
using Bogus;
using Microsoft.AspNetCore.Mvc.Filters;
using Microsoft.IdentityModel.Tokens;
using Xunit;
using Xunit.Abstractions;

namespace Arcus.WebApi.Tests.Unit.Security.Authorization
{
    public class JwtTokenAuthorizationFilterTests : IDisposable
    {
        private readonly TestApiServer _testServer;
        private readonly ITestOutputHelper _outputWriter;
        private readonly Faker _bogusGenerator = new Faker();

        /// <summary>
        /// Initializes a new instance of the <see cref="JwtTokenAuthorizationFilterTests"/> class.
        /// </summary>
        public JwtTokenAuthorizationFilterTests(ITestOutputHelper outputWriter)
        {
            _outputWriter = outputWriter;
            _testServer = new TestApiServer(_outputWriter);
        }

        [Fact]
        public async Task GetHealthWithCorrectBearerToken_WithAzureManagedIdentityAuthorization_ReturnsOk()
        {
            // Arrange
            string issuer = GenerateRandomUri();
            string authority = GenerateRandomUri();
            string privateKey = GenerateRandomPrivateKey();

            using (var testOpenIdServer = await TestOpenIdServer.StartNewAsync(_outputWriter))
            {
                TokenValidationParameters tokenValidationParameters = testOpenIdServer.GenerateTokenValidationParametersWithValidAudience(issuer, authority, privateKey);
                var reader = new JwtTokenReader(tokenValidationParameters, testOpenIdServer.OpenIdAddressConfiguration);
                _testServer.AddFilter(filters => filters.AddJwtTokenAuthorization(options => options.JwtTokenReader = reader));

                using (HttpClient client = _testServer.CreateClient())
                using (var request = new HttpRequestMessage(HttpMethod.Get, HealthController.Route))
                {
                    string accessToken = testOpenIdServer.RequestSecretToken(issuer, authority, privateKey, daysValid: 7);
                    request.Headers.Add(JwtTokenAuthorizationOptions.DefaultHeaderName, accessToken);

                    // Act
                    using (HttpResponseMessage response = await client.SendAsync(request))
                    {
                        // Assert
                        Assert.Equal(HttpStatusCode.OK, response.StatusCode);
                    }
                }
            }
        }

        [Fact]
        public async Task GetHealthWithCorrectBearerToken_WithNullReaderAzureManagedIdentityAuthorization_ReturnsOk()
        {
            // Arrange
            _testServer.AddFilter(filters => filters.AddJwtTokenAuthorization(options => options.AddJwtTokenReader(serviceProvider => null)));

            using (HttpClient client = _testServer.CreateClient())
            using (var request = new HttpRequestMessage(HttpMethod.Get, HealthController.Route))
            {
                // Act
                using (HttpResponseMessage response = await client.SendAsync(request))
                {
                    // Assert
                    Assert.Equal(HttpStatusCode.InternalServerError, response.StatusCode);
                }
            }
        }

        [Fact]
        public async Task GetHealthWithCorrectBearerToken_WithLazyAzureManagedIdentityAuthorization_ReturnsOk()
        {
            // Arrange
            string issuer = GenerateRandomUri();
            string authority = GenerateRandomUri();
            string privateKey = GenerateRandomPrivateKey();

            using (var testOpenIdServer = await TestOpenIdServer.StartNewAsync(_outputWriter))
            {
                TokenValidationParameters validationParameters = testOpenIdServer.GenerateTokenValidationParametersWithValidAudience(issuer, authority, privateKey);
                var reader = new JwtTokenReader(validationParameters, testOpenIdServer.OpenIdAddressConfiguration);
                _testServer.AddFilter(filters => filters.AddJwtTokenAuthorization(options => options.AddJwtTokenReader(serviceProvider => reader)));

                using (HttpClient client = _testServer.CreateClient())
                using (var request = new HttpRequestMessage(HttpMethod.Get, HealthController.Route))
                {
                    string accessToken = testOpenIdServer.RequestSecretToken(issuer, authority, privateKey, daysValid: 7);
                    request.Headers.Add(JwtTokenAuthorizationOptions.DefaultHeaderName, accessToken);

                    // Act
                    using (HttpResponseMessage response = await client.SendAsync(request))
                    {
                        // Assert
                        Assert.Equal(HttpStatusCode.OK, response.StatusCode);
                    }
                }
            }
        }

        [Fact]
        public async Task GetHealthWithCorrectBearerToken_WithInjectedAzureManagedIdentityAuthorization_ReturnsOk()
        {
            // Arrange
            _testServer.AddFilter(
                filters => filters.AddJwtTokenAuthorization(
                    options => options.AddJwtTokenReader<IgnoredJwtTokenReader>()));

            using (HttpClient client = _testServer.CreateClient())
            using (var request = new HttpRequestMessage(HttpMethod.Get, HealthController.Route))
            {
                var accessToken = $"Bearer {_bogusGenerator.Random.AlphaNumeric(10)}.{_bogusGenerator.Random.AlphaNumeric(50)}.{_bogusGenerator.Random.AlphaNumeric(40)}";
                request.Headers.Add(JwtTokenAuthorizationOptions.DefaultHeaderName, accessToken);

                // Act
                using (HttpResponseMessage response = await client.SendAsync(request))
                {
                    // Assert
                    Assert.Equal(HttpStatusCode.OK, response.StatusCode);
                }
            }
        }

        [Fact]
        public async Task GetHealthWithIncorrectBearerToken_WithAzureManagedIdentityAuthorization_ReturnsUnauthorized()
        {
            // Arrange
            string issuer = GenerateRandomUri();
            string authority = GenerateRandomUri();
            string privateKey = GenerateRandomPrivateKey();

            using (var testOpenIdServer = await TestOpenIdServer.StartNewAsync(_outputWriter))
            {
                TokenValidationParameters validationParameters = testOpenIdServer.GenerateTokenValidationParametersWithValidAudience(issuer, authority, privateKey);
                var reader = new JwtTokenReader(validationParameters, testOpenIdServer.OpenIdAddressConfiguration);
                _testServer.AddFilter(filters => filters.AddJwtTokenAuthorization(options => options.JwtTokenReader = reader));

                using (HttpClient client = _testServer.CreateClient())
                using (var request = new HttpRequestMessage(HttpMethod.Get, HealthController.Route))
                {
                    var accessToken = $"Bearer {_bogusGenerator.Random.AlphaNumeric(10)}.{_bogusGenerator.Random.AlphaNumeric(50)}.{_bogusGenerator.Random.AlphaNumeric(40)}";
                    request.Headers.Add(JwtTokenAuthorizationOptions.DefaultHeaderName, accessToken);

                    // Act
                    using (HttpResponseMessage response = await client.SendAsync(request))
                    {
                        // Assert
                        Assert.Equal(HttpStatusCode.Unauthorized, response.StatusCode);
                    }
                }
            }
        }

        [Fact]
        public async Task GetHealthWithIncorrectBase64BearerToken_WithAzureManagedIdentityAuthorization_ReturnsUnauthorized()
        {
            // Arrange
            _testServer.AddFilter(filters => filters.AddJwtTokenAuthorization());

            using (HttpClient client = _testServer.CreateClient())
            using (var request = new HttpRequestMessage(HttpMethod.Get, HealthController.Route))
            {
                string accessToken = $"Bearer {_bogusGenerator.Random.AlphaNumeric(10)}.{_bogusGenerator.Random.AlphaNumeric(50)}";
                request.Headers.Add(JwtTokenAuthorizationOptions.DefaultHeaderName, accessToken);

                // Act
                using (HttpResponseMessage response = await client.SendAsync(request))
                {
                    // Assert
                    Assert.Equal(HttpStatusCode.Unauthorized, response.StatusCode);
                }
            }
        }

        [Fact]
        public async Task GetHealthWithCorrectBearerToken_WithIncorrectAzureManagedIdentityAuthorization_ReturnsUnauthorized()
        {
            // Arrange
            string issuer = GenerateRandomUri();
            string authority = GenerateRandomUri();
            string privateKey = GenerateRandomPrivateKey();

            using (var testOpenIdServer = await TestOpenIdServer.StartNewAsync(_outputWriter))
            {
                var validationParameters = new TokenValidationParameters
                {
                    ValidateAudience = false,
                    ValidateIssuer = false,
                    ValidateIssuerSigningKey = true,
                    ValidateLifetime = true
                };

                var reader = new JwtTokenReader(validationParameters, testOpenIdServer.OpenIdAddressConfiguration);
                _testServer.AddFilter(filters => filters.AddJwtTokenAuthorization(options => options.JwtTokenReader = reader));

                using (HttpClient client = _testServer.CreateClient())
                using (var request = new HttpRequestMessage(HttpMethod.Get, HealthController.Route))
                {
                    string accessToken = testOpenIdServer.RequestSecretToken(issuer, authority, privateKey, daysValid: 7);
                    request.Headers.Add(JwtTokenAuthorizationOptions.DefaultHeaderName, accessToken);

                    // Act
                    using (HttpResponseMessage response = await client.SendAsync(request))
                    {
                        // Assert
                        Assert.Equal(HttpStatusCode.Unauthorized, response.StatusCode);
                    }
                }
            }
        }

        [Fact]
        public async Task GetHealthWithoutBearerToken_WithIncorrectAzureManagedIdentityAuthorization_ReturnsUnauthorized()
        {
            // Arrange
            using (var testOpenIdServer = await TestOpenIdServer.StartNewAsync(_outputWriter))
            {
                var validationParameters = new TokenValidationParameters
                {
                    ValidateAudience = false,
                    ValidateIssuer = false,
                    ValidateIssuerSigningKey = true,
                    ValidateLifetime = true
                };
                var reader = new JwtTokenReader(validationParameters, testOpenIdServer.OpenIdAddressConfiguration);
                _testServer.AddFilter(filters => filters.AddJwtTokenAuthorization(options => options.JwtTokenReader = reader));

                using (HttpClient client = _testServer.CreateClient())
                using (var request = new HttpRequestMessage(HttpMethod.Get, HealthController.Route))
                {
                    // Act
                    using (HttpResponseMessage response = await client.SendAsync(request))
                    {
                        // Assert
                        Assert.Equal(HttpStatusCode.Unauthorized, response.StatusCode);
                    }
                }
            }
        }

<<<<<<< HEAD
        [Theory]
        [InlineData(BypassOnMethodController.JwtRoute)]
        [InlineData(BypassJwtTokenAuthorizationController.BypassOverAuthorizationRoute)]
        [InlineData(BypassOnMethodController.AllowAnonymousRoute)]
        public async Task JwtAuthorizedRoute_WithBypassAttribute_SkipsAuthorization(string route)
        {
            // Arrange
            _testServer.AddFilter(filters => filters.AddJwtTokenAuthorization());

            using (HttpClient client = _testServer.CreateClient()) 
                // Act
            using (HttpResponseMessage response = await client.GetAsync(route))
            {
                // Assert
                Assert.Equal(HttpStatusCode.OK, response.StatusCode);
            }
=======
        private static string GenerateRandomUri()
        {
            return $"http://{Util.GetRandomString(length: 10).ToLower()}.com";
        }

        private static string GenerateRandomPrivateKey()
        {
            using (RSA rsa = new RSACryptoServiceProvider(dwKeySize: 512))
            {
                string privateKey = rsa.ToCustomXmlString(includePrivateParameters: true);
                return privateKey;
            }

            
>>>>>>> 4fbc3d1a
        }

        /// <summary>
        /// Performs application-defined tasks associated with freeing, releasing, or resetting unmanaged resources.
        /// </summary>
        public void Dispose()
        {
            _testServer?.Dispose();
        }
    }
}<|MERGE_RESOLUTION|>--- conflicted
+++ resolved
@@ -248,7 +248,22 @@
             }
         }
 
-<<<<<<< HEAD
+        private static string GenerateRandomUri()
+        {
+            return $"http://{Util.GetRandomString(length: 10).ToLower()}.com";
+        }
+
+        private static string GenerateRandomPrivateKey()
+        {
+            using (RSA rsa = new RSACryptoServiceProvider(dwKeySize: 512))
+            {
+                string privateKey = rsa.ToCustomXmlString(includePrivateParameters: true);
+                return privateKey;
+            }
+
+            
+        }
+
         [Theory]
         [InlineData(BypassOnMethodController.JwtRoute)]
         [InlineData(BypassJwtTokenAuthorizationController.BypassOverAuthorizationRoute)]
@@ -265,22 +280,6 @@
                 // Assert
                 Assert.Equal(HttpStatusCode.OK, response.StatusCode);
             }
-=======
-        private static string GenerateRandomUri()
-        {
-            return $"http://{Util.GetRandomString(length: 10).ToLower()}.com";
-        }
-
-        private static string GenerateRandomPrivateKey()
-        {
-            using (RSA rsa = new RSACryptoServiceProvider(dwKeySize: 512))
-            {
-                string privateKey = rsa.ToCustomXmlString(includePrivateParameters: true);
-                return privateKey;
-            }
-
-            
->>>>>>> 4fbc3d1a
         }
 
         /// <summary>
