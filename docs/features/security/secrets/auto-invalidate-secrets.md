--- conflicted
+++ resolved
@@ -35,13 +35,8 @@
         // Prefix of the Azure Service Bus Topic subscription;
         //    this allows the background jobs to support applications that are running multiple instances, processing the same type of events, without conflicting subscription names.
         subscriptionNamePrefix: "MyPrefix"
-        
-<<<<<<< HEAD
+
         // Connection string secret key to a Azure Service Bus Topic.
-=======
-        // Connection string secret key to the Azure Service Bus Topic that contains the Azure Key Vault events;
-        //    connection string scoped to the entity path (Topic), so we can process messages on to the topic.
->>>>>>> dd729f1a
         serviceBusTopicConnectionStringSecretKey: "MySecretKeyToServiceBusTopicConnectionString");
 }
 ```
