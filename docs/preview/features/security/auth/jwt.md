---
title: "Authorization with JWT via ASP.NET Core authorization filters"
layout: default
---

# Authorization with JWT

The `Arcus.WebApi.Security` package provides a mechanism that uses JWT (JSON Web Tokens) to authorize requests access to the web application.

This authorization process consists of the following parts:
1. Find the OpenID server endpoint to request the correct access token
2. Determine the request header name you want to use where the access token should be available

- [Globally enforce JWT authorization](#globally-enforce-jwt-authorization)
- [Bypassing authorization](#bypassing-authorization)

## Globally enforce JWT authorization

### Installation

This feature requires to install our NuGet package:

```shell
PM > Install-Package Arcus.WebApi.Security
```

### Usage

The `JwtTokenAuthorizationFilter` can be added to the request filters in an <span>ASP.NET</span> Core application.
This filter will then add authorization to all endpoints via the configured properties on the filter itself.

Example:

```csharp
public class Startup
{
    public void ConfigureServices(IServiceCollection services)
    {
        // Default configuration:
        // By default, the JWT authorization filter will use the Microsoft 'https://login.microsoftonline.com/common/v2.0/.well-known/openid-configuration' OpenID endpoint to request the configuration.
        services.AddMvc(mvcOptions => mvcOptions.Filters.AddJwtTokenAuthorization());

        // Default configuration with validation parameters:
        // One can still use the default Microsoft OpenID endpoint and provide additional validation parameters to manipulate how the JWT token should be validated.
        services.AddMvc(mvcOptions => 
        {
            var parameters = new TokenValidationParameters();
            mvcOptions.Filters.AddJwtTokenAuthorization(options => options.JwtTokenReader = new JwtTokenReader(parameters));
        });

        // Default configuration with application ID:
        // One can use the Microsoft OpenID endpoint and provide just the application ID as input for the validation parameters. 
        // By default will only the issuer singing keys and lifetime be validated.
        services.AddMvc(mvcOptions => 
        {
            string applicationId = "e98s9-sadf8981-asd8f79-ahtew8";
            mvcOptions.Filters.AddJwtTokenAuthorization(options => options.JwtTokenReader = new JwtTokenReader(applicationId));
        });

        // Custom OpenID endpoint:
        // You can use your own custom OpenID endpoint by providing another the endpoint in the options; additionally with custom validation parameters how the JWT token should be validated.
        services.AddMvc(mvcOptions => 
        {
            var parameters = new TokenValidationParameters();
            string endpoint = "https://localhost:5000/.well-known/openid-configuration";
            mvcOptions.Filters.AddJwtTokenAuthorization(options => options.JwtTokenReader = new JwtTokenReader(parameters, endpoint));
        });
    }
}
```

<<<<<<< HEAD
## Bypassing authentication

The package supports a way to bypass the JWT authorization for certain endponts.
This works with adding one of these attributes to the respectively endpoint:
- `BypassJwtAuthorization`
- `AllowAnonymous`

> Works on both method and controller level.

```csharp
[ApiController]
public class SystemController : ControllerBase
{
    [HttpGet('api/v1/health')]
    [BypassJwtAuthorization]
    public IActionResult GetHealth()
    {
        return Ok();
=======
### Custom Claim validation

It allows validating not only on the audience claim in the JWT token, but any type of custom claim that needs to be verified

```csharp
public class Startup
{
    public void ConfigureServices(IServiceCollection services)
    {
        // Default configuration with issuer:
        // One can use the Microsoft OpenID endpoint and provide just the issuer as input for the validation parameters.         
        services.AddMvc(mvcOptions => 
        {
            var claimCheck = new Dictionary<string, string>
            {
                {"aud", Issuer}
            };
            mvcOptions.Filters.AddJwtTokenAuthorization(claimCheck);
        });

        // Custom OpenID endpoint:
        // You can use your own custom OpenID endpoint by providing another the endpoint in the options; additionally with custom validation parameters and custom claims to manipulate how the JWT token should be validated.
        services.AddMvc(mvcOptions => 
        {
            var claimCheck = new Dictionary<string, string>
            {
                {"aud", Issuer},
                {"oid", "fa323e12-e4b8-4e22-bb2a-b18cb4b76301"}
            };
            mvcOptions.Filters.AddJwtTokenAuthorization(claimCheck);
        });

        // Default configuration with validation parameters:
        // One can still use the default Microsoft OpenID endpoint and provide additional validation parameters and custom claims to manipulate how the JWT token should be validated.
        services.AddMvc(mvcOptions => 
        {
            var parameters = new TokenValidationParameters();

            var claimCheck = new Dictionary<string, string>
            {
                {"aud", Issuer},
                {"oid", "fa323e12-e4b8-4e22-bb2a-b18cb4b76301"}
            };

            mvcOptions.Filters.AddJwtTokenAuthorization(claimCheck);
        });

>>>>>>> 4fbc3d1a
    }
}
```<|MERGE_RESOLUTION|>--- conflicted
+++ resolved
@@ -12,6 +12,7 @@
 2. Determine the request header name you want to use where the access token should be available
 
 - [Globally enforce JWT authorization](#globally-enforce-jwt-authorization)
+- [Custom claim validation](#custom-claim-validation)
 - [Bypassing authorization](#bypassing-authorization)
 
 ## Globally enforce JWT authorization
@@ -69,26 +70,6 @@
 }
 ```
 
-<<<<<<< HEAD
-## Bypassing authentication
-
-The package supports a way to bypass the JWT authorization for certain endponts.
-This works with adding one of these attributes to the respectively endpoint:
-- `BypassJwtAuthorization`
-- `AllowAnonymous`
-
-> Works on both method and controller level.
-
-```csharp
-[ApiController]
-public class SystemController : ControllerBase
-{
-    [HttpGet('api/v1/health')]
-    [BypassJwtAuthorization]
-    public IActionResult GetHealth()
-    {
-        return Ok();
-=======
 ### Custom Claim validation
 
 It allows validating not only on the audience claim in the JWT token, but any type of custom claim that needs to be verified
@@ -136,7 +117,28 @@
             mvcOptions.Filters.AddJwtTokenAuthorization(claimCheck);
         });
 
->>>>>>> 4fbc3d1a
+    }
+}
+```
+
+## Bypassing authentication
+
+The package supports a way to bypass the JWT authorization for certain endponts.
+This works with adding one of these attributes to the respectively endpoint:
+- `BypassJwtAuthorization`
+- `AllowAnonymous`
+
+> Works on both method and controller level.
+
+```csharp
+[ApiController]
+public class SystemController : ControllerBase
+{
+    [HttpGet('api/v1/health')]
+    [BypassJwtAuthorization]
+    public IActionResult GetHealth()
+    {
+        return Ok();
     }
 }
 ```